//! Implementation of a renderer for Dioxus on the web.
//!
//! Oustanding todos:
//! - Removing event listeners (delegation)
//! - Passive event listeners
//! - no-op event listener patch for safari
//! - tests to ensure dyn_into works for various event types.
//! - Partial delegation?>

use crate::bindings::Interpreter;
use dioxus_core::{DomEdit, ElementId, SchedulerMsg, UserEvent};
use js_sys::Function;
use std::{any::Any, rc::Rc, sync::Arc};
use wasm_bindgen::{closure::Closure, JsCast};
use web_sys::{Document, Element, Event, HtmlElement};

use crate::WebConfig;

pub struct WebsysDom {
    pub interpreter: Interpreter,

    pub(crate) root: Element,

    handler: Closure<dyn FnMut(&Event)>,
}

impl WebsysDom {
    pub fn new(cfg: WebConfig, sender_callback: Rc<dyn Fn(SchedulerMsg)>) -> Self {
        // eventually, we just want to let the interpreter do all the work of decoding events into our event type
        let callback: Box<dyn FnMut(&Event)> = Box::new(move |event: &web_sys::Event| {
            if let Ok(synthetic_event) = decode_trigger(event) {
                // Try to prevent default if the attribute is set
                if let Some(target) = event.target() {
                    if let Some(node) = target.dyn_ref::<HtmlElement>() {
                        if let Some(name) = node.get_attribute("dioxus-prevent-default") {
                            if name == synthetic_event.name
                                || name.trim_start_matches("on") == synthetic_event.name
                            {
                                log::trace!("Preventing default");
                                event.prevent_default();
                            }
                        }
                    }
                }

                sender_callback.as_ref()(SchedulerMsg::Event(synthetic_event))
            }
        });

        let root = load_document().get_element_by_id(&cfg.rootname).unwrap();

        Self {
            interpreter: Interpreter::new(root.clone()),
            handler: Closure::wrap(callback),
            root,
        }
    }

    pub fn apply_edits(&mut self, mut edits: Vec<DomEdit>) {
        for edit in edits.drain(..) {
            match edit {
                DomEdit::PushRoot { root } => self.interpreter.PushRoot(root),
                DomEdit::AppendChildren { many } => self.interpreter.AppendChildren(many),
                DomEdit::ReplaceWith { root, m } => self.interpreter.ReplaceWith(root, m),
                DomEdit::InsertAfter { root, n } => self.interpreter.InsertAfter(root, n),
                DomEdit::InsertBefore { root, n } => self.interpreter.InsertBefore(root, n),
                DomEdit::Remove { root } => self.interpreter.Remove(root),
                DomEdit::CreateTextNode { text, root } => {
                    self.interpreter.CreateTextNode(text, root)
                }
                DomEdit::CreateElement { tag, root } => self.interpreter.CreateElement(tag, root),
                DomEdit::CreateElementNs { tag, root, ns } => {
                    self.interpreter.CreateElementNs(tag, root, ns)
                }
                DomEdit::CreatePlaceholder { root } => self.interpreter.CreatePlaceholder(root),
                DomEdit::NewEventListener {
<<<<<<< HEAD
                    event_name,
                    scope,
                    root,
                } => {
                    //
                    let handler: &Function = self.handler.as_ref().unchecked_ref();
                    self.interpreter
                        .NewEventListener(event_name, scope.0, root, handler);
=======
                    event_name, root, ..
                } => self.new_event_listener(event_name, root),

                DomEdit::RemoveEventListener { event, root } => {
                    self.remove_event_listener(event, root)
>>>>>>> c860e473
                }
                DomEdit::RemoveEventListener { root, event } => {
                    self.interpreter.RemoveEventListener(root, event)
                }
                DomEdit::SetText { root, text } => self.interpreter.SetText(root, text),
                DomEdit::SetAttribute {
                    root,
                    field,
                    value,
                    ns,
                } => self.interpreter.SetAttribute(root, field, value, ns),
                DomEdit::RemoveAttribute { root, name } => {
                    self.interpreter.RemoveAttribute(root, name)
                }
            }
<<<<<<< HEAD
=======
            root.append_child(&child).unwrap();
        }
    }

    fn replace_with(&mut self, m: u32, root: u64) {
        let old = self.nodes[root as usize].as_ref().unwrap();

        let arr: js_sys::Array = self
            .stack
            .list
            .drain((self.stack.list.len() - m as usize)..)
            .collect();

        if let Some(el) = old.dyn_ref::<Element>() {
            el.replace_with_with_node(&arr).unwrap();
        } else if let Some(el) = old.dyn_ref::<web_sys::CharacterData>() {
            el.replace_with_with_node(&arr).unwrap();
        } else if let Some(el) = old.dyn_ref::<web_sys::DocumentType>() {
            el.replace_with_with_node(&arr).unwrap();
        }
    }

    fn remove(&mut self, root: u64) {
        let node = self.nodes[root as usize].as_ref().unwrap();
        if let Some(element) = node.dyn_ref::<Element>() {
            element.remove();
        } else if let Some(parent) = node.parent_node() {
            parent.remove_child(node).unwrap();
        }
    }

    fn create_placeholder(&mut self, id: u64) {
        self.create_element("pre", None, id);
        self.set_attribute("hidden", "", None, id);
    }

    fn create_text_node(&mut self, text: &str, id: u64) {
        let textnode = self
            .document
            .create_text_node(text)
            .dyn_into::<Node>()
            .unwrap();

        self.stack.push(textnode.clone());

        self.nodes[(id as usize)] = Some(textnode);
    }

    fn create_element(&mut self, tag: &str, ns: Option<&'static str>, id: u64) {
        let tag = wasm_bindgen::intern(tag);

        let el = match ns {
            Some(ns) => self
                .document
                .create_element_ns(Some(ns), tag)
                .unwrap()
                .dyn_into::<Node>()
                .unwrap(),
            None => self
                .document
                .create_element(tag)
                .unwrap()
                .dyn_into::<Node>()
                .unwrap(),
        };

        use smallstr::SmallString;
        use std::fmt::Write;

        let mut s: SmallString<[u8; 8]> = smallstr::SmallString::new();
        write!(s, "{}", id).unwrap();

        let el2 = el.dyn_ref::<Element>().unwrap();
        el2.set_attribute("dioxus-id", s.as_str()).unwrap();

        self.stack.push(el.clone());
        self.nodes[(id as usize)] = Some(el);
    }

    pub fn new_event_listener(&mut self, event: &'static str, node: u64) {
        let event = wasm_bindgen::intern(event);

        // attach the correct attributes to the element
        // these will be used by accessing the event's target
        // This ensures we only ever have one handler attached to the root, but decide
        // dynamically when we want to call a listener.

        let el = self.nodes[(node as usize)].as_ref().unwrap();

        let el = el.dyn_ref::<Element>().unwrap();

        el.set_attribute("dioxus-event", event).unwrap();

        // Register the callback to decode

        if let Some(entry) = self.listeners.get_mut(event) {
            entry.0 += 1;
        } else {
            let trigger = self.sender_callback.clone();

            let c: Box<dyn FnMut(&Event)> = Box::new(move |event: &web_sys::Event| {
                // "Result" cannot be received from JS
                // Instead, we just build and immediately execute a closure that returns result
                match decode_trigger(event) {
                    Ok(synthetic_event) => {
                        let target = event.target().unwrap();
                        if let Some(node) = target.dyn_ref::<HtmlElement>() {
                            if let Some(name) = node.get_attribute("dioxus-prevent-default") {
                                if name == synthetic_event.name
                                    || name.trim_start_matches("on") == synthetic_event.name
                                {
                                    log::trace!("Preventing default");
                                    event.prevent_default();
                                }
                            }
                        }

                        trigger.as_ref()(SchedulerMsg::Event(synthetic_event))
                    }
                    Err(e) => log::error!("Error decoding Dioxus event attribute. {:#?}", e),
                };
            });

            let handler = Closure::wrap(c);

            self.root
                .add_event_listener_with_callback(event, (&handler).as_ref().unchecked_ref())
                .unwrap();

            // Increment the listeners
            self.listeners.insert(event, (1, handler));
        }
    }

    fn remove_event_listener(&mut self, _event: &str, _root: u64) {
        todo!()
    }

    fn set_text(&mut self, text: &str, root: u64) {
        let el = self.nodes[root as usize].as_ref().unwrap();
        el.set_text_content(Some(text))
    }

    fn set_attribute(&mut self, name: &str, value: &str, ns: Option<&str>, root: u64) {
        let node = self.nodes[root as usize].as_ref().unwrap();
        if ns == Some("style") {
            if let Some(el) = node.dyn_ref::<Element>() {
                let el = el.dyn_ref::<HtmlElement>().unwrap();
                let style_dc: CssStyleDeclaration = el.style();
                style_dc.set_property(name, value).unwrap();
            }
        } else {
            let fallback = || {
                let el = node.dyn_ref::<Element>().unwrap();
                el.set_attribute(name, value).unwrap()
            };
            match name {
                "dangerous_inner_html" => {
                    if let Some(el) = node.dyn_ref::<Element>() {
                        el.set_inner_html(value);
                    }
                }
                "value" => {
                    if let Some(input) = node.dyn_ref::<HtmlInputElement>() {
                        /*
                        if the attribute being set is the same as the value of the input, then don't bother setting it.
                        This is used in controlled components to keep the cursor in the right spot.

                        this logic should be moved into the virtualdom since we have the notion of "volatile"
                        */
                        if input.value() != value {
                            input.set_value(value);
                        }
                    } else if let Some(node) = node.dyn_ref::<HtmlTextAreaElement>() {
                        if name == "value" {
                            node.set_value(value);
                        }
                    } else {
                        fallback();
                    }
                }
                "checked" => {
                    if let Some(input) = node.dyn_ref::<HtmlInputElement>() {
                        match value {
                            "true" => input.set_checked(true),
                            "false" => input.set_checked(false),
                            _ => fallback(),
                        }
                    } else {
                        fallback();
                    }
                }
                "selected" => {
                    if let Some(node) = node.dyn_ref::<HtmlOptionElement>() {
                        node.set_selected(true);
                    } else {
                        fallback();
                    }
                }
                _ => {
                    // https://github.com/facebook/react/blob/8b88ac2592c5f555f315f9440cbb665dd1e7457a/packages/react-dom/src/shared/DOMProperty.js#L352-L364
                    if value == "false" {
                        if let Some(el) = node.dyn_ref::<Element>() {
                            match name {
                                "allowfullscreen"
                                | "allowpaymentrequest"
                                | "async"
                                | "autofocus"
                                | "autoplay"
                                | "checked"
                                | "controls"
                                | "default"
                                | "defer"
                                | "disabled"
                                | "formnovalidate"
                                | "hidden"
                                | "ismap"
                                | "itemscope"
                                | "loop"
                                | "multiple"
                                | "muted"
                                | "nomodule"
                                | "novalidate"
                                | "open"
                                | "playsinline"
                                | "readonly"
                                | "required"
                                | "reversed"
                                | "selected"
                                | "truespeed" => {
                                    let _ = el.remove_attribute(name);
                                }
                                _ => {
                                    let _ = el.set_attribute(name, value);
                                }
                            };
                        }
                    } else {
                        fallback();
                    }
                }
            }
        }
    }

    fn remove_attribute(&mut self, name: &str, root: u64) {
        let node = self.nodes[root as usize].as_ref().unwrap();
        if let Some(node) = node.dyn_ref::<web_sys::Element>() {
            node.remove_attribute(name).unwrap();
        }
        if let Some(node) = node.dyn_ref::<HtmlInputElement>() {
            // Some attributes are "volatile" and don't work through `removeAttribute`.
            if name == "value" {
                node.set_value("");
            }
            if name == "checked" {
                node.set_checked(false);
            }
        }

        if let Some(node) = node.dyn_ref::<HtmlOptionElement>() {
            if name == "selected" {
                node.set_selected(true);
            }
        }
    }

    fn insert_after(&mut self, n: u32, root: u64) {
        let old = self.nodes[root as usize].as_ref().unwrap();

        let arr: js_sys::Array = self
            .stack
            .list
            .drain((self.stack.list.len() - n as usize)..)
            .collect();

        if let Some(el) = old.dyn_ref::<Element>() {
            el.after_with_node(&arr).unwrap();
        } else if let Some(el) = old.dyn_ref::<web_sys::CharacterData>() {
            el.after_with_node(&arr).unwrap();
        } else if let Some(el) = old.dyn_ref::<web_sys::DocumentType>() {
            el.after_with_node(&arr).unwrap();
        }
    }

    fn insert_before(&mut self, n: u32, root: u64) {
        let anchor = self.nodes[root as usize].as_ref().unwrap();

        if n == 1 {
            let before = self.stack.pop();

            anchor
                .parent_node()
                .unwrap()
                .insert_before(&before, Some(anchor))
                .unwrap();
        } else {
            let arr: js_sys::Array = self
                .stack
                .list
                .drain((self.stack.list.len() - n as usize)..)
                .collect();

            if let Some(el) = anchor.dyn_ref::<Element>() {
                el.before_with_node(&arr).unwrap();
            } else if let Some(el) = anchor.dyn_ref::<web_sys::CharacterData>() {
                el.before_with_node(&arr).unwrap();
            } else if let Some(el) = anchor.dyn_ref::<web_sys::DocumentType>() {
                el.before_with_node(&arr).unwrap();
            }
        }
    }
}

#[derive(Debug, Default)]
struct Stack {
    list: Vec<Node>,
}

impl Stack {
    #[inline]
    fn with_capacity(cap: usize) -> Self {
        Stack {
            list: Vec::with_capacity(cap),
        }
    }

    #[inline]
    fn push(&mut self, node: Node) {
        self.list.push(node);
    }

    #[inline]
    fn pop(&mut self) -> Node {
        self.list.pop().unwrap()
    }

    fn top(&self) -> &Node {
        match self.list.last() {
            Some(a) => a,
            None => panic!("Called 'top' of an empty stack, make sure to push the root first"),
>>>>>>> c860e473
        }
    }
}

pub struct DioxusWebsysEvent(web_sys::Event);

// safety: currently the web is not multithreaded and our VirtualDom exists on the same thread
unsafe impl Send for DioxusWebsysEvent {}
unsafe impl Sync for DioxusWebsysEvent {}

// todo: some of these events are being casted to the wrong event type.
// We need tests that simulate clicks/etc and make sure every event type works.
fn virtual_event_from_websys_event(event: web_sys::Event) -> Arc<dyn Any + Send + Sync> {
    use dioxus_html::on::*;
    use dioxus_html::KeyCode;

    match event.type_().as_str() {
        "copy" | "cut" | "paste" => Arc::new(ClipboardData {}),
        "compositionend" | "compositionstart" | "compositionupdate" => {
            let evt: &web_sys::CompositionEvent = event.dyn_ref().unwrap();
            Arc::new(CompositionData {
                data: evt.data().unwrap_or_default(),
            })
        }
        "keydown" | "keypress" | "keyup" => {
            let evt: &web_sys::KeyboardEvent = event.dyn_ref().unwrap();
            Arc::new(KeyboardData {
                alt_key: evt.alt_key(),
                char_code: evt.char_code(),
                key: evt.key(),
                key_code: KeyCode::from_raw_code(evt.key_code() as u8),
                ctrl_key: evt.ctrl_key(),
                locale: "not implemented".to_string(),
                location: evt.location() as usize,
                meta_key: evt.meta_key(),
                repeat: evt.repeat(),
                shift_key: evt.shift_key(),
                which: evt.which() as usize,
            })
        }
        "focus" | "blur" => Arc::new(FocusData {}),

        // todo: these handlers might get really slow if the input box gets large and allocation pressure is heavy
        // don't have a good solution with the serialized event problem
        "change" | "input" | "invalid" | "reset" | "submit" => {
            let evt: &web_sys::Event = event.dyn_ref().unwrap();

            let target: web_sys::EventTarget = evt.target().unwrap();
            let value: String = (&target)
                .dyn_ref()
                .map(|input: &web_sys::HtmlInputElement| {
                    // todo: special case more input types
                    match input.type_().as_str() {
                        "checkbox" => {
                           match input.checked() {
                                true => "true".to_string(),
                                false => "false".to_string(),
                            }
                        },
                        _ => {
                            input.value()
                        }
                    }
                })
                .or_else(|| {
                    target
                        .dyn_ref()
                        .map(|input: &web_sys::HtmlTextAreaElement| input.value())
                })
                // select elements are NOT input events - because - why woudn't they be??
                .or_else(|| {
                    target
                        .dyn_ref()
                        .map(|input: &web_sys::HtmlSelectElement| input.value())
                })
                .or_else(|| {
                    target
                        .dyn_ref::<web_sys::HtmlElement>()
                        .unwrap()
                        .text_content()
                })
                .expect("only an InputElement or TextAreaElement or an element with contenteditable=true can have an oninput event listener");

            Arc::new(FormData { value })
        }
        "click" | "contextmenu" | "doubleclick" | "drag" | "dragend" | "dragenter" | "dragexit"
        | "dragleave" | "dragover" | "dragstart" | "drop" | "mousedown" | "mouseenter"
        | "mouseleave" | "mousemove" | "mouseout" | "mouseover" | "mouseup" => {
            let evt: &web_sys::MouseEvent = event.dyn_ref().unwrap();
            Arc::new(MouseData {
                alt_key: evt.alt_key(),
                button: evt.button(),
                buttons: evt.buttons(),
                client_x: evt.client_x(),
                client_y: evt.client_y(),
                ctrl_key: evt.ctrl_key(),
                meta_key: evt.meta_key(),
                screen_x: evt.screen_x(),
                screen_y: evt.screen_y(),
                shift_key: evt.shift_key(),
                page_x: evt.page_x(),
                page_y: evt.page_y(),
            })
        }
        "pointerdown" | "pointermove" | "pointerup" | "pointercancel" | "gotpointercapture"
        | "lostpointercapture" | "pointerenter" | "pointerleave" | "pointerover" | "pointerout" => {
            let evt: &web_sys::PointerEvent = event.dyn_ref().unwrap();
            Arc::new(PointerData {
                alt_key: evt.alt_key(),
                button: evt.button(),
                buttons: evt.buttons(),
                client_x: evt.client_x(),
                client_y: evt.client_y(),
                ctrl_key: evt.ctrl_key(),
                meta_key: evt.meta_key(),
                page_x: evt.page_x(),
                page_y: evt.page_y(),
                screen_x: evt.screen_x(),
                screen_y: evt.screen_y(),
                shift_key: evt.shift_key(),
                pointer_id: evt.pointer_id(),
                width: evt.width(),
                height: evt.height(),
                pressure: evt.pressure(),
                tangential_pressure: evt.tangential_pressure(),
                tilt_x: evt.tilt_x(),
                tilt_y: evt.tilt_y(),
                twist: evt.twist(),
                pointer_type: evt.pointer_type(),
                is_primary: evt.is_primary(),
                // get_modifier_state: evt.get_modifier_state(),
            })
        }
        "select" => Arc::new(SelectionData {}),
        "touchcancel" | "touchend" | "touchmove" | "touchstart" => {
            let evt: &web_sys::TouchEvent = event.dyn_ref().unwrap();
            Arc::new(TouchData {
                alt_key: evt.alt_key(),
                ctrl_key: evt.ctrl_key(),
                meta_key: evt.meta_key(),
                shift_key: evt.shift_key(),
            })
        }

        "scroll" => Arc::new(()),
        "wheel" => {
            let evt: &web_sys::WheelEvent = event.dyn_ref().unwrap();
            Arc::new(WheelData {
                delta_x: evt.delta_x(),
                delta_y: evt.delta_y(),
                delta_z: evt.delta_z(),
                delta_mode: evt.delta_mode(),
            })
        }
        "animationstart" | "animationend" | "animationiteration" => {
            let evt: &web_sys::AnimationEvent = event.dyn_ref().unwrap();
            Arc::new(AnimationData {
                elapsed_time: evt.elapsed_time(),
                animation_name: evt.animation_name(),
                pseudo_element: evt.pseudo_element(),
            })
        }
        "transitionend" => {
            let evt: &web_sys::TransitionEvent = event.dyn_ref().unwrap();
            Arc::new(TransitionData {
                elapsed_time: evt.elapsed_time(),
                property_name: evt.property_name(),
                pseudo_element: evt.pseudo_element(),
            })
        }
        "abort" | "canplay" | "canplaythrough" | "durationchange" | "emptied" | "encrypted"
        | "ended" | "error" | "loadeddata" | "loadedmetadata" | "loadstart" | "pause" | "play"
        | "playing" | "progress" | "ratechange" | "seeked" | "seeking" | "stalled" | "suspend"
        | "timeupdate" | "volumechange" | "waiting" => Arc::new(MediaData {}),
        "toggle" => Arc::new(ToggleData {}),
        _ => Arc::new(()),
    }
}

/// This function decodes a websys event and produces an EventTrigger
/// With the websys implementation, we attach a unique key to the nodes
fn decode_trigger(event: &web_sys::Event) -> anyhow::Result<UserEvent> {
    use anyhow::Context;

    let target = event
        .target()
        .expect("missing target")
        .dyn_into::<Element>()
        .expect("not a valid element");

    let typ = event.type_();

    let element_id = target
        .get_attribute("dioxus-id")
        .context("Could not find element id on event target")?
        .parse()?;

    Ok(UserEvent {
        name: event_name_from_typ(&typ),
        data: virtual_event_from_websys_event(event.clone()),
        element: Some(ElementId(element_id)),
        scope_id: None,
        priority: dioxus_core::EventPriority::Medium,
    })
}

pub(crate) fn load_document() -> Document {
    web_sys::window()
        .expect("should have access to the Window")
        .document()
        .expect("should have access to the Document")
}

fn event_name_from_typ(typ: &str) -> &'static str {
    match typ {
        "copy" => "copy",
        "cut" => "cut",
        "paste" => "paste",
        "compositionend" => "compositionend",
        "compositionstart" => "compositionstart",
        "compositionupdate" => "compositionupdate",
        "keydown" => "keydown",
        "keypress" => "keypress",
        "keyup" => "keyup",
        "focus" => "focus",
        "blur" => "blur",
        "change" => "change",
        "input" => "input",
        "invalid" => "invalid",
        "reset" => "reset",
        "submit" => "submit",
        "click" => "click",
        "contextmenu" => "contextmenu",
        "doubleclick" => "doubleclick",
        "drag" => "drag",
        "dragend" => "dragend",
        "dragenter" => "dragenter",
        "dragexit" => "dragexit",
        "dragleave" => "dragleave",
        "dragover" => "dragover",
        "dragstart" => "dragstart",
        "drop" => "drop",
        "mousedown" => "mousedown",
        "mouseenter" => "mouseenter",
        "mouseleave" => "mouseleave",
        "mousemove" => "mousemove",
        "mouseout" => "mouseout",
        "mouseover" => "mouseover",
        "mouseup" => "mouseup",
        "pointerdown" => "pointerdown",
        "pointermove" => "pointermove",
        "pointerup" => "pointerup",
        "pointercancel" => "pointercancel",
        "gotpointercapture" => "gotpointercapture",
        "lostpointercapture" => "lostpointercapture",
        "pointerenter" => "pointerenter",
        "pointerleave" => "pointerleave",
        "pointerover" => "pointerover",
        "pointerout" => "pointerout",
        "select" => "select",
        "touchcancel" => "touchcancel",
        "touchend" => "touchend",
        "touchmove" => "touchmove",
        "touchstart" => "touchstart",
        "scroll" => "scroll",
        "wheel" => "wheel",
        "animationstart" => "animationstart",
        "animationend" => "animationend",
        "animationiteration" => "animationiteration",
        "transitionend" => "transitionend",
        "abort" => "abort",
        "canplay" => "canplay",
        "canplaythrough" => "canplaythrough",
        "durationchange" => "durationchange",
        "emptied" => "emptied",
        "encrypted" => "encrypted",
        "ended" => "ended",
        "error" => "error",
        "loadeddata" => "loadeddata",
        "loadedmetadata" => "loadedmetadata",
        "loadstart" => "loadstart",
        "pause" => "pause",
        "play" => "play",
        "playing" => "playing",
        "progress" => "progress",
        "ratechange" => "ratechange",
        "seeked" => "seeked",
        "seeking" => "seeking",
        "stalled" => "stalled",
        "suspend" => "suspend",
        "timeupdate" => "timeupdate",
        "volumechange" => "volumechange",
        "waiting" => "waiting",
        "toggle" => "toggle",
        _ => {
            panic!("unsupported event type")
        }
    }
}<|MERGE_RESOLUTION|>--- conflicted
+++ resolved
@@ -21,7 +21,7 @@
 
     pub(crate) root: Element,
 
-    handler: Closure<dyn FnMut(&Event)>,
+    pub handler: Closure<dyn FnMut(&Event)>,
 }
 
 impl WebsysDom {
@@ -74,23 +74,12 @@
                 }
                 DomEdit::CreatePlaceholder { root } => self.interpreter.CreatePlaceholder(root),
                 DomEdit::NewEventListener {
-<<<<<<< HEAD
-                    event_name,
-                    scope,
-                    root,
+                    event_name, root, ..
                 } => {
-                    //
                     let handler: &Function = self.handler.as_ref().unchecked_ref();
-                    self.interpreter
-                        .NewEventListener(event_name, scope.0, root, handler);
-=======
-                    event_name, root, ..
-                } => self.new_event_listener(event_name, root),
-
-                DomEdit::RemoveEventListener { event, root } => {
-                    self.remove_event_listener(event, root)
->>>>>>> c860e473
-                }
+                    self.interpreter.NewEventListener(event_name, root, handler);
+                }
+
                 DomEdit::RemoveEventListener { root, event } => {
                     self.interpreter.RemoveEventListener(root, event)
                 }
@@ -105,357 +94,14 @@
                     self.interpreter.RemoveAttribute(root, name)
                 }
             }
-<<<<<<< HEAD
-=======
-            root.append_child(&child).unwrap();
         }
     }
-
-    fn replace_with(&mut self, m: u32, root: u64) {
-        let old = self.nodes[root as usize].as_ref().unwrap();
-
-        let arr: js_sys::Array = self
-            .stack
-            .list
-            .drain((self.stack.list.len() - m as usize)..)
-            .collect();
-
-        if let Some(el) = old.dyn_ref::<Element>() {
-            el.replace_with_with_node(&arr).unwrap();
-        } else if let Some(el) = old.dyn_ref::<web_sys::CharacterData>() {
-            el.replace_with_with_node(&arr).unwrap();
-        } else if let Some(el) = old.dyn_ref::<web_sys::DocumentType>() {
-            el.replace_with_with_node(&arr).unwrap();
-        }
-    }
-
-    fn remove(&mut self, root: u64) {
-        let node = self.nodes[root as usize].as_ref().unwrap();
-        if let Some(element) = node.dyn_ref::<Element>() {
-            element.remove();
-        } else if let Some(parent) = node.parent_node() {
-            parent.remove_child(node).unwrap();
-        }
-    }
-
-    fn create_placeholder(&mut self, id: u64) {
-        self.create_element("pre", None, id);
-        self.set_attribute("hidden", "", None, id);
-    }
-
-    fn create_text_node(&mut self, text: &str, id: u64) {
-        let textnode = self
-            .document
-            .create_text_node(text)
-            .dyn_into::<Node>()
-            .unwrap();
-
-        self.stack.push(textnode.clone());
-
-        self.nodes[(id as usize)] = Some(textnode);
-    }
-
-    fn create_element(&mut self, tag: &str, ns: Option<&'static str>, id: u64) {
-        let tag = wasm_bindgen::intern(tag);
-
-        let el = match ns {
-            Some(ns) => self
-                .document
-                .create_element_ns(Some(ns), tag)
-                .unwrap()
-                .dyn_into::<Node>()
-                .unwrap(),
-            None => self
-                .document
-                .create_element(tag)
-                .unwrap()
-                .dyn_into::<Node>()
-                .unwrap(),
-        };
-
-        use smallstr::SmallString;
-        use std::fmt::Write;
-
-        let mut s: SmallString<[u8; 8]> = smallstr::SmallString::new();
-        write!(s, "{}", id).unwrap();
-
-        let el2 = el.dyn_ref::<Element>().unwrap();
-        el2.set_attribute("dioxus-id", s.as_str()).unwrap();
-
-        self.stack.push(el.clone());
-        self.nodes[(id as usize)] = Some(el);
-    }
-
-    pub fn new_event_listener(&mut self, event: &'static str, node: u64) {
-        let event = wasm_bindgen::intern(event);
-
-        // attach the correct attributes to the element
-        // these will be used by accessing the event's target
-        // This ensures we only ever have one handler attached to the root, but decide
-        // dynamically when we want to call a listener.
-
-        let el = self.nodes[(node as usize)].as_ref().unwrap();
-
-        let el = el.dyn_ref::<Element>().unwrap();
-
-        el.set_attribute("dioxus-event", event).unwrap();
-
-        // Register the callback to decode
-
-        if let Some(entry) = self.listeners.get_mut(event) {
-            entry.0 += 1;
-        } else {
-            let trigger = self.sender_callback.clone();
-
-            let c: Box<dyn FnMut(&Event)> = Box::new(move |event: &web_sys::Event| {
-                // "Result" cannot be received from JS
-                // Instead, we just build and immediately execute a closure that returns result
-                match decode_trigger(event) {
-                    Ok(synthetic_event) => {
-                        let target = event.target().unwrap();
-                        if let Some(node) = target.dyn_ref::<HtmlElement>() {
-                            if let Some(name) = node.get_attribute("dioxus-prevent-default") {
-                                if name == synthetic_event.name
-                                    || name.trim_start_matches("on") == synthetic_event.name
-                                {
-                                    log::trace!("Preventing default");
-                                    event.prevent_default();
-                                }
-                            }
-                        }
-
-                        trigger.as_ref()(SchedulerMsg::Event(synthetic_event))
-                    }
-                    Err(e) => log::error!("Error decoding Dioxus event attribute. {:#?}", e),
-                };
-            });
-
-            let handler = Closure::wrap(c);
-
-            self.root
-                .add_event_listener_with_callback(event, (&handler).as_ref().unchecked_ref())
-                .unwrap();
-
-            // Increment the listeners
-            self.listeners.insert(event, (1, handler));
-        }
-    }
-
-    fn remove_event_listener(&mut self, _event: &str, _root: u64) {
-        todo!()
-    }
-
-    fn set_text(&mut self, text: &str, root: u64) {
-        let el = self.nodes[root as usize].as_ref().unwrap();
-        el.set_text_content(Some(text))
-    }
-
-    fn set_attribute(&mut self, name: &str, value: &str, ns: Option<&str>, root: u64) {
-        let node = self.nodes[root as usize].as_ref().unwrap();
-        if ns == Some("style") {
-            if let Some(el) = node.dyn_ref::<Element>() {
-                let el = el.dyn_ref::<HtmlElement>().unwrap();
-                let style_dc: CssStyleDeclaration = el.style();
-                style_dc.set_property(name, value).unwrap();
-            }
-        } else {
-            let fallback = || {
-                let el = node.dyn_ref::<Element>().unwrap();
-                el.set_attribute(name, value).unwrap()
-            };
-            match name {
-                "dangerous_inner_html" => {
-                    if let Some(el) = node.dyn_ref::<Element>() {
-                        el.set_inner_html(value);
-                    }
-                }
-                "value" => {
-                    if let Some(input) = node.dyn_ref::<HtmlInputElement>() {
-                        /*
-                        if the attribute being set is the same as the value of the input, then don't bother setting it.
-                        This is used in controlled components to keep the cursor in the right spot.
-
-                        this logic should be moved into the virtualdom since we have the notion of "volatile"
-                        */
-                        if input.value() != value {
-                            input.set_value(value);
-                        }
-                    } else if let Some(node) = node.dyn_ref::<HtmlTextAreaElement>() {
-                        if name == "value" {
-                            node.set_value(value);
-                        }
-                    } else {
-                        fallback();
-                    }
-                }
-                "checked" => {
-                    if let Some(input) = node.dyn_ref::<HtmlInputElement>() {
-                        match value {
-                            "true" => input.set_checked(true),
-                            "false" => input.set_checked(false),
-                            _ => fallback(),
-                        }
-                    } else {
-                        fallback();
-                    }
-                }
-                "selected" => {
-                    if let Some(node) = node.dyn_ref::<HtmlOptionElement>() {
-                        node.set_selected(true);
-                    } else {
-                        fallback();
-                    }
-                }
-                _ => {
-                    // https://github.com/facebook/react/blob/8b88ac2592c5f555f315f9440cbb665dd1e7457a/packages/react-dom/src/shared/DOMProperty.js#L352-L364
-                    if value == "false" {
-                        if let Some(el) = node.dyn_ref::<Element>() {
-                            match name {
-                                "allowfullscreen"
-                                | "allowpaymentrequest"
-                                | "async"
-                                | "autofocus"
-                                | "autoplay"
-                                | "checked"
-                                | "controls"
-                                | "default"
-                                | "defer"
-                                | "disabled"
-                                | "formnovalidate"
-                                | "hidden"
-                                | "ismap"
-                                | "itemscope"
-                                | "loop"
-                                | "multiple"
-                                | "muted"
-                                | "nomodule"
-                                | "novalidate"
-                                | "open"
-                                | "playsinline"
-                                | "readonly"
-                                | "required"
-                                | "reversed"
-                                | "selected"
-                                | "truespeed" => {
-                                    let _ = el.remove_attribute(name);
-                                }
-                                _ => {
-                                    let _ = el.set_attribute(name, value);
-                                }
-                            };
-                        }
-                    } else {
-                        fallback();
-                    }
-                }
-            }
-        }
-    }
-
-    fn remove_attribute(&mut self, name: &str, root: u64) {
-        let node = self.nodes[root as usize].as_ref().unwrap();
-        if let Some(node) = node.dyn_ref::<web_sys::Element>() {
-            node.remove_attribute(name).unwrap();
-        }
-        if let Some(node) = node.dyn_ref::<HtmlInputElement>() {
-            // Some attributes are "volatile" and don't work through `removeAttribute`.
-            if name == "value" {
-                node.set_value("");
-            }
-            if name == "checked" {
-                node.set_checked(false);
-            }
-        }
-
-        if let Some(node) = node.dyn_ref::<HtmlOptionElement>() {
-            if name == "selected" {
-                node.set_selected(true);
-            }
-        }
-    }
-
-    fn insert_after(&mut self, n: u32, root: u64) {
-        let old = self.nodes[root as usize].as_ref().unwrap();
-
-        let arr: js_sys::Array = self
-            .stack
-            .list
-            .drain((self.stack.list.len() - n as usize)..)
-            .collect();
-
-        if let Some(el) = old.dyn_ref::<Element>() {
-            el.after_with_node(&arr).unwrap();
-        } else if let Some(el) = old.dyn_ref::<web_sys::CharacterData>() {
-            el.after_with_node(&arr).unwrap();
-        } else if let Some(el) = old.dyn_ref::<web_sys::DocumentType>() {
-            el.after_with_node(&arr).unwrap();
-        }
-    }
-
-    fn insert_before(&mut self, n: u32, root: u64) {
-        let anchor = self.nodes[root as usize].as_ref().unwrap();
-
-        if n == 1 {
-            let before = self.stack.pop();
-
-            anchor
-                .parent_node()
-                .unwrap()
-                .insert_before(&before, Some(anchor))
-                .unwrap();
-        } else {
-            let arr: js_sys::Array = self
-                .stack
-                .list
-                .drain((self.stack.list.len() - n as usize)..)
-                .collect();
-
-            if let Some(el) = anchor.dyn_ref::<Element>() {
-                el.before_with_node(&arr).unwrap();
-            } else if let Some(el) = anchor.dyn_ref::<web_sys::CharacterData>() {
-                el.before_with_node(&arr).unwrap();
-            } else if let Some(el) = anchor.dyn_ref::<web_sys::DocumentType>() {
-                el.before_with_node(&arr).unwrap();
-            }
-        }
-    }
-}
-
-#[derive(Debug, Default)]
-struct Stack {
-    list: Vec<Node>,
-}
-
-impl Stack {
-    #[inline]
-    fn with_capacity(cap: usize) -> Self {
-        Stack {
-            list: Vec::with_capacity(cap),
-        }
-    }
-
-    #[inline]
-    fn push(&mut self, node: Node) {
-        self.list.push(node);
-    }
-
-    #[inline]
-    fn pop(&mut self) -> Node {
-        self.list.pop().unwrap()
-    }
-
-    fn top(&self) -> &Node {
-        match self.list.last() {
-            Some(a) => a,
-            None => panic!("Called 'top' of an empty stack, make sure to push the root first"),
->>>>>>> c860e473
-        }
-    }
 }
 
 pub struct DioxusWebsysEvent(web_sys::Event);
 
 // safety: currently the web is not multithreaded and our VirtualDom exists on the same thread
+#[allow(clippy::non_send_fields_in_send_ty)]
 unsafe impl Send for DioxusWebsysEvent {}
 unsafe impl Sync for DioxusWebsysEvent {}
 
