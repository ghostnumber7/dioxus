# Summary

- [Introduction](README.md)
<<<<<<< HEAD
- [Roadmap](ROADMAP.md)
- [Getting Setup](setup.md)
=======
- [Getting Set Up](setup.md)
>>>>>>> ccbb955b
- [Hello, World!](hello_world.md)
- [Describing the UI](elements/index.md)
  - [Intro to Elements](elements/vnodes.md)
  - [Conditional Rendering](elements/conditional_rendering.md)
  - [Lists](elements/lists.md)
  - [Special Attributes](elements/special_attributes.md)
- [Components](elements/components.md)
  - [Properties](elements/propsmacro.md)
  - [Reusing, Importing, and Exporting](elements/exporting_components.md)
  - [Children and Attributes](elements/component_children.md)
  - [Composing Components](elements/composing.md)
- [Adding Interactivity](interactivity/index.md)
  - [Hooks and Internal State](interactivity/hooks.md)
  - [Event handlers](interactivity/event_handlers.md)
  - [User Input and Controlled Components](interactivity/user_input.md)
  - [Lifecycle, updates, and effects](interactivity/lifecycles.md)
- [Managing State](state/index.md)
  - [Local State](state/localstate.md)
  - [Lifting State](state/liftingstate.md)
  - [Global State](state/sharedstate.md)
  - [Error handling](state/errorhandling.md)
- [Working with Async](async/index.md)
  - [Tasks](async/asynctasks.md)
  - [Fetching](async/fetching.md)
- [Putting it all together: Dog Search Engine](tutorial/index.md)
  - [New app](tutorial/new_app.md)
  - [Structuring our app](tutorial/structure.md)
  - [Defining State](tutorial/state.md)
  - [Defining Components](tutorial/components.md)
  - [Styling](tutorial/styling.md)
  - [Bundling](tutorial/publishing.md)
- [Next Steps and Advanced Topics](final.md)


-----------

[Contributors](misc/contributors.md)


  <!-- - [Suspense](concepts/suspense.md) -->
  <!-- - [Async Callbacks](concepts/asynccallbacks.md) --><|MERGE_RESOLUTION|>--- conflicted
+++ resolved
@@ -1,12 +1,8 @@
 # Summary
 
 - [Introduction](README.md)
-<<<<<<< HEAD
 - [Roadmap](ROADMAP.md)
-- [Getting Setup](setup.md)
-=======
 - [Getting Set Up](setup.md)
->>>>>>> ccbb955b
 - [Hello, World!](hello_world.md)
 - [Describing the UI](elements/index.md)
   - [Intro to Elements](elements/vnodes.md)
